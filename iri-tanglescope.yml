apiVersion: v1
kind: Pod
metadata:
  name: iri-tanglescope-REVISION_PLACEHOLDER-NODE_NUMBER_PLACEHOLDER
  labels:
    app: iri
    nodenum: "NODE_NUMBER_PLACEHOLDER"
    full: ISFULL_PLACEHOLDER
    revision: REVISION_PLACEHOLDER
spec:
  containers:

  - name: iri
    image: IRI_IMAGE_PLACEHOLDER
    imagePullPolicy: Always
    args:
    - "--port"
    - "14265"
    - "--tcp-receiver-port"
    - "14700"
    - "--udp-receiver-port"
<<<<<<< HEAD
    - "14700"
    - "--testnet"
    - "--testnet-coordinator"
    - "BTCAAFIH9CJIVIMWFMIHKFNWRTLJRKSTMRCVRE9CIP9AEDTOULVFRHQZT9QAQBZXXAZGBNMVOOKTKAXTB"
    - "--testnet-no-coo-validation"
=======
    - "GOSSIP_UDP_PORT_PLACEHOLDER"
>>>>>>> 1dd52c2b
    - "--milestone-start"
    - "0"
    - "--snapshot"
    - "/iri/data/snapshot.txt"
    - "--testnet"
    - "--testnet-coordinator"
    - "BTCAAFIH9CJIVIMWFMIHKFNWRTLJRKSTMRCVRE9CIP9AEDTOULVFRHQZT9QAQBZXXAZGBNMVOOKTKAXTB"
    - "--testnet-no-coo-validation"
    env:
    - name: IRI_DB_URL
      value: IRI_DB_URL_PLACEHOLDER
    ports:
    # IRI API
    - containerPort: 14265
    # IRI Gossip
    - containerPort: 14700
    - containerPort: 14700
      protocol: UDP
    # JMX Prometheus
    - containerPort: 5555
    # ZMQ Feed
    - containerPort: 5556
    # JProfiler
    - containerPort: 8849

  - name: tanglescope
    image: iotacafe/entangled:tanglescope-41fa5ab-1
    volumeMounts:
      - name: tanglescope
        subPath: tanglescope.yml
        mountPath: /config.yml
    ports:
    # Exporter
    - containerPort: 4444
    - containerPort: 4445
    - containerPort: 4446
    - containerPort: 4447

  volumes:
    - name: tanglescope
      configMap:
        name: tanglescope-REVISION_PLACEHOLDER

---
apiVersion: v1
kind: Service
metadata:
  name: iri-REVISION_PLACEHOLDER-NODE_NUMBER_PLACEHOLDER
  labels:
    app: iri
    nodenum: "NODE_NUMBER_PLACEHOLDER"
    full: ISFULL_PLACEHOLDER
    revision: REVISION_PLACEHOLDER

spec:
  ports:
    - name: api
      port: 14265
      targetPort: 14265
    - name: jprofiler
      port: 8849
      targetPort: 8849
  selector:
    app: iri
    nodenum: "NODE_NUMBER_PLACEHOLDER"
    full: ISFULL_PLACEHOLDER
    revision: REVISION_PLACEHOLDER
  type: LoadBalancer<|MERGE_RESOLUTION|>--- conflicted
+++ resolved
@@ -19,15 +19,7 @@
     - "--tcp-receiver-port"
     - "14700"
     - "--udp-receiver-port"
-<<<<<<< HEAD
     - "14700"
-    - "--testnet"
-    - "--testnet-coordinator"
-    - "BTCAAFIH9CJIVIMWFMIHKFNWRTLJRKSTMRCVRE9CIP9AEDTOULVFRHQZT9QAQBZXXAZGBNMVOOKTKAXTB"
-    - "--testnet-no-coo-validation"
-=======
-    - "GOSSIP_UDP_PORT_PLACEHOLDER"
->>>>>>> 1dd52c2b
     - "--milestone-start"
     - "0"
     - "--snapshot"
